# -*- coding: utf-8 -*-
"""
MCDReforged 插件：aspanel_server_link

在原 aspanel_ws_reporter 基础上增强：
- 事件 data 中新增 server_groups（该服务器所在的所有组名列表）
- 首次不再通过 HTTP 拉取分组；当服务端收到插件的 on_load（mcdr.plugin_loaded）后，会通过 WS 下发 sl.group_update 更新
- 在 WS 连接上被动接收服务端事件 sl.group_update，动态更新本地 server_groups
"""

from __future__ import annotations

import re
from pathlib import Path

from mcdreforged.api.all import *  # 采用与仓库现有插件一致的导入风格

import json
import os
import threading
import time
from datetime import datetime, timezone
from queue import Queue, Full, Empty
from typing import Any, Optional, List
from urllib.parse import urlparse, urlunparse

# 可选依赖：websocket-client（pip 包名：websocket-client）
try:
    import websocket  # type: ignore

    _HAS_WS = True
except Exception:
    websocket = None  # type: ignore
    _HAS_WS = False

server_name = Path(".").resolve().name
_SERVER_GROUPS: List[str] = []  # 当前服务器所在的组名列表
# 本服在线玩家集（用于 @mention 播放音效与存在性判断）
_LOCAL_PLAYERS: set[str] = set()
_CQ_PATTERN = re.compile(r"\[CQ:[^\]]*\]")

# ----------------------------- 工具函数与配置 -----------------------------

PLUGIN_METADATA = {
    "id": "aspanel_server_link",
    "version": "0.1.0",
    "author": "CalciumSilicate",
    "name": "asPanel Server Link",
    "description": "将 MCDR 事件通过 WS 上报到 aspanel，并携带服务器分组信息",
    "requirements": ["mcdreforged>=2.0.0"],
}


def _is_bot_joined(info: Info):
    joined_player = re.match(
        r"(\w+)\[([0-9\.\:\/]+|local)\] logged in with entity id", info.content
    )
    if joined_player:
        if joined_player.group(2) == "local":
            return True
    return False


def _utc_iso() -> str:
    return datetime.now(timezone.utc).isoformat()


def _info_to_dict(info: Info) -> dict[str, Any]:
    def g(obj: Any, name: str, default: Any = None) -> Any:
        try:
            return getattr(obj, name)
        except Exception:
            return default

    return {
        "server": server_name,
        "content": g(info, "content"),
        "raw_content": g(info, "raw_content"),
        "is_user": g(info, "is_user"),
        "player": g(info, "player"),
        "source": str(g(info, "source")),
        "timestamp": g(info, "timestamp", None),
    }


def _safe_json_dumps(obj: Any) -> str:
    try:
        return json.dumps(obj, ensure_ascii=False, separators=(",", ":"))
    except Exception:
        return json.dumps(str(obj), ensure_ascii=False)


def _read_env_config() -> dict[str, Any]:
    def _int_env(name: str, default: int) -> int:
        try:
            v = os.getenv(name)
            return int(v) if v is not None and v != "" else default
        except Exception:
            return default

    cfg = {
        "ws_url": os.getenv("ASPANEL_WS_URL", "ws://127.0.0.1:8000/aspanel/mcdr"),
        "connect_timeout": _int_env("ASPANEL_WS_CONNECT_TIMEOUT", 5),
        "reconnect_interval": _int_env("ASPANEL_WS_RECONNECT_INTERVAL", 3),
        "max_queue": _int_env("ASPANEL_WS_MAX_QUEUE", 2000),
        "flush_interval_ms": _int_env("ASPANEL_WS_FLUSH_INTERVAL_MS", 200),
    }
    return cfg


# ----------------------------- WS 发送后台线程 -----------------------------

class WsSender:
    def __init__(self, server: ServerInterface, cfg: dict[str, Any]):
        self.server = server
        self.ws_url: str = str(cfg.get("ws_url"))
        self.connect_timeout: int = int(cfg.get("connect_timeout", 5))
        self.reconnect_interval: int = int(cfg.get("reconnect_interval", 3))
        self.flush_interval_ms: int = int(cfg.get("flush_interval_ms", 50))
        self.queue: Queue[Any] = Queue(maxsize=int(cfg.get("max_queue", 2000)))
        self._stop = threading.Event()
        self._t: Optional[threading.Thread] = None
        self._ws = None
        self._stop_sentinel = object()

    def start(self) -> None:
        if self._t and self._t.is_alive():
            return
        self._t = threading.Thread(target=self._run, name="aspanel-ws-sender", daemon=True)
        self._t.start()

    def stop(self, wait_seconds: float = 0.5) -> None:
        self._stop.set()
        try:
            self.queue.put_nowait(self._stop_sentinel)
        except Exception:
            pass
        if self._t:
            self._t.join(timeout=max(0.1, float(wait_seconds)))
        try:
            if self._ws is not None:
                self._ws.close()
        except Exception:
            pass

    def enqueue(self, event: str, data: dict[str, Any]) -> None:
        # 统一追加 server 与 server_groups 字段
        try:
            merged = dict(data)
            merged.setdefault("server", server_name)
            merged.setdefault("server_groups", list(_SERVER_GROUPS))
        except Exception:
            merged = data
        payload = {"event": event, "ts": _utc_iso(), "data": merged}
        try:
            if hasattr(self.server, "logger") and self.server.logger:
                self.server.logger.debug(f"[asPanel] 入队事件: {event} | 内容: {_safe_json_dumps(payload)}")
            else:
                print(f"[asPanel] 入队事件: {event} | 内容: {_safe_json_dumps(payload)}")
        except Exception:
            pass
        try:
            self.queue.put_nowait(payload)
        except Full:
            try:
                _ = self.queue.get_nowait()
            except Empty:
                pass
            try:
                self.queue.put_nowait(payload)
            except Exception:
                pass

    def _run(self) -> None:
        logger = getattr(self.server, "logger", None)
        if not _HAS_WS:
            if logger:
                logger.warning("[asPanel] 未检测到 websocket-client 依赖，WS 上报被禁用")
            return
        flush_sec = max(0.01, float(self.flush_interval_ms) / 1000.0)
        while not self._stop.is_set():
            try:
                if logger:
                    logger.info(f"[asPanel] 正在连接 WS: {self.ws_url}")
                else:
                    print(f"[asPanel] 正在连接 WS: {self.ws_url}")
                self._ws = websocket.create_connection(self.ws_url, timeout=self.connect_timeout)  # type: ignore
                if logger:
                    logger.info(f"[asPanel] WS 已连接: {self.ws_url}")
                else:
                    print(f"[asPanel] WS 已连接: {self.ws_url}")

                try:
                    # 设置较短的 recv 超时，便于轮询接收服务端事件
                    self._ws.settimeout(max(0.05, flush_sec / 3))  # type: ignore
                except Exception:
                    pass

                batch: list[dict[str, Any]] = []
                last_flush = time.monotonic()
                while not self._stop.is_set():
                    timeout = min(0.2, max(0.02, flush_sec / 4))
                    # 先尝试接收服务端下发事件（非阻塞）
                    try:
                        msg = self._ws.recv()  # type: ignore
                        if isinstance(msg, (str, bytes)):
                            try:
                                obj = json.loads(msg if isinstance(msg, str) else msg.decode("utf-8", "ignore"))
                                if isinstance(obj, dict):
                                    ev = obj.get("event")
                                    data = obj.get("data") or {}
                                    if ev == "sl.group_update":
                                        if isinstance(data, dict) and str(data.get("server")) == server_name:
                                            groups = data.get("server_groups") or []
                                            if isinstance(groups, list):
                                                global _SERVER_GROUPS
                                                _SERVER_GROUPS = [str(x) for x in groups]
                                                try:
                                                    if logger:
                                                        logger.info(f"[asPanel] 收到组更新：{_SERVER_GROUPS}")
                                                except Exception:
                                                    pass
                                    # 转发的 mcdr 事件（来自其他同组服务器）
                                    elif isinstance(ev, str) and ev.startswith("mcdr."):
                                        try:
                                            _handle_forward_event(self.server, ev, data)
                                        except Exception:
                                            pass
                                    # 来自 Web 的聊天消息
                                    elif ev == "chat.message":
                                        try:
                                            _handle_chat_message(self.server, data)
                                        except Exception:
                                            pass
                            except Exception:
                                pass
                    except Exception:
                        # 超时或接收失败，忽略
                        pass

                    # 取发送队列
                    try:
                        item = self.queue.get(timeout=timeout)
                    except Empty:
                        item = None
                    if item is self._stop_sentinel:
                        if batch:
                            try:
                                pkt = {"batch": True, "ts": _utc_iso(), "items": batch}
                                self._ws.send(_safe_json_dumps(pkt))
                            except Exception:
                                pass
                        break
                    if isinstance(item, dict):
                        batch.append(item)
                    now = time.monotonic()
                    if (now - last_flush) >= flush_sec and batch:
                        try:
                            pkt = {"batch": True, "ts": _utc_iso(), "items": batch}
                            self._ws.send(_safe_json_dumps(pkt))
                            batch = []
                            last_flush = now
                        except Exception:
                            break

            except Exception:
                try:
                    if logger:
                        logger.warning(
                            f"[asPanel] WS 连接失败或中断，{self.reconnect_interval}s 后重试 | url={self.ws_url}")
                    else:
                        print(f"[asPanel] WS 连接失败或中断，{self.reconnect_interval}s 后重试 | url={self.ws_url}")
                except Exception:
                    pass
                time.sleep(self.reconnect_interval)
            finally:
                try:
                    if self._ws is not None:
                        self._ws.close()
                except Exception:
                    pass
                self._ws = None


# ----------------------------- 插件事件回调实现 -----------------------------

_SENDER: Optional[WsSender] = None


def _get_sender(server: ServerInterface) -> WsSender:
    global _SENDER
    if _SENDER is None:
        cfg = _read_env_config()
        _SENDER = WsSender(server, cfg)
        _SENDER.start()
    return _SENDER


def _send_event(server: ServerInterface, event: str, data: dict[str, Any]) -> None:
    try:
        # 附带 server 与当前 server_groups 字段
        try:
            data = dict(data)
            data.setdefault("server", server_name)
            data.setdefault("server_groups", list(_SERVER_GROUPS))
        except Exception:
            pass
        # 事件级别日志
        try:
            preview = _safe_json_dumps({"event": event, "ts": _utc_iso(), "data": data})
            if hasattr(server, "logger") and server.logger:
                server.logger.debug(f"[asPanel] 上报事件: {event} | {preview}")
            else:
                print(f"[asPanel] 上报事件: {event} | {preview}")
        except Exception:
            pass
        _get_sender(server).enqueue(event, data)
    except Exception:
        try:
            server.logger.debug(f"[asPanel] 事件入队失败: {event}")
        except Exception:
            pass


# ----------------------------- 远端事件处理（转发显示） -----------------------------

def _same_group(data_groups: Any) -> bool:
    try:
        groups = [str(x) for x in (data_groups or [])]
        return any(g in _SERVER_GROUPS for g in groups)
    except Exception:
        return False


def _extract_user_info_payload(data: dict[str, Any]) -> dict[str, Any] | None:
    # 兼容 {info: {...}} 或扁平结构
    if isinstance(data, dict):
        if "info" in data and isinstance(data["info"], dict):
            return data["info"]
        return data
    return None


def _rtext_gray(text: str) -> RText:
    return RText(text, color=RColor.gray)


def _cq_unescape(text: str) -> str:
    if not isinstance(text, str) or not text:
        return ""
    return (
        text.replace("&amp;", "&")
        .replace("&#91;", "[")
        .replace("&#93;", "]")
        .replace("&#44;", ",")
    )


def _cq_parse_code(raw: str) -> dict[str, Any]:
    inner = raw[4:-1]
    type_name, _, rest = inner.partition(",")
    data: dict[str, str] = {}
    if rest:
        for part in rest.split(","):
            if not part:
                continue
            key, _, value = part.partition("=")
            data[key] = _cq_unescape(value)
    return {"type": type_name, "data": data, "raw": raw}


def _cq_parse_message(message: str) -> list[dict[str, Any]]:
    if not message:
        return []
    text = str(message)
    result: list[dict[str, Any]] = []
    last = 0
    for match in _CQ_PATTERN.finditer(text):
        start, end = match.span()
        if start > last:
            piece = text[last:start]
            if piece:
                result.append({"type": "text", "text": _cq_unescape(piece)})
        result.append(_cq_parse_code(match.group(0)))
        last = end
    if last < len(text):
        tail = text[last:]
        if tail:
            result.append({"type": "text", "text": _cq_unescape(tail)})
    return result


<<<<<<< HEAD
def _normalize_media_url(url: Any) -> str:
    if not url:
        return ""
    cleaned = str(url).strip()
    if not cleaned:
        return ""
    try:
        parsed = urlparse(cleaned)
    except Exception:
        return cleaned
    if parsed.scheme == "http" and parsed.netloc.endswith("qpic.cn"):
        parsed = parsed._replace(scheme="https")
        return urlunparse(parsed)
    return cleaned


=======
>>>>>>> d0d68d69
def _cq_segment_to_rtext(segment: dict[str, Any]) -> RText | None:
    seg_type = str(segment.get("type") or "")
    data = segment.get("data") or {}
    raw = segment.get("raw")
    if seg_type == "text":
        return _rtext_gray(str(segment.get("text") or ""))
    if seg_type == "face":
        label = RText("[表情]", color=RColor.yellow)
        if raw:
            label.set_click_event(RAction.suggest_command, f".{raw}")
            label.set_hover_text(f"点击复制 {raw}")
        return label
    if seg_type == "record":
<<<<<<< HEAD
        label = RText("[语音]", color=RColor.gray)
        label.set_hover_text("暂不支持播放语音消息")
=======
        url = str(data.get("url") or data.get("file") or "")
        label = RText("[语音]", color=RColor.aqua)
        if url:
            label.set_click_event(RAction.open_url, url)
            label.set_hover_text(f"点击播放 {url}")
        else:
            label.set_hover_text("语音内容缺失")
>>>>>>> d0d68d69
        return label
    if seg_type == "video":
        return RText("[短视频]", color=RColor.gray)
    if seg_type == "at":
        target = str(data.get("text") or data.get("qq") or "")
        if target.lower() == "all":
            display = "@全体成员"
        elif target:
            display = f"@{target}"
        else:
            display = "@"
        label = RText("[@]", color=RColor.gold)
        if raw:
            label.set_click_event(RAction.suggest_command, f".{raw}")
        label.set_hover_text(display)
        return label
    if seg_type == "share":
<<<<<<< HEAD
        url = _normalize_media_url(data.get("url") or data.get("jumpUrl") or data.get("file"))
=======
        url = str(data.get("url") or data.get("jumpUrl") or data.get("file") or "")
>>>>>>> d0d68d69
        title = str(data.get("title") or data.get("content") or url or "")
        label = RText("[链接]", color=RColor.aqua)
        if url:
            label.set_click_event(RAction.open_url, url)
        label.set_hover_text(title or "链接")
        return label
    if seg_type == "image":
<<<<<<< HEAD
        url = _normalize_media_url(data.get("url") or data.get("file"))
=======
        url = str(data.get("url") or data.get("file") or "")
>>>>>>> d0d68d69
        label = RText("[图片]", color=RColor.aqua)
        if url:
            label.set_click_event(RAction.open_url, url)
            label.set_hover_text(f"点击打开图片 {url}")
        else:
            label.set_hover_text("图片地址缺失")
        return label
    if seg_type == "reply":
        label = RText("[回复]", color=RColor.light_purple)
        if raw:
            label.set_click_event(RAction.suggest_command, f".{raw}")
            label.set_hover_text("点击复制回复标记")
        return label
    if seg_type == "forward":
        return RText("[合并转发]", color=RColor.gray)
    if seg_type in {"xml", "json"}:
        label = RText("[XML/JSON]", color=RColor.green)
        detail = str(data.get("data") or "")
        if detail:
            label.set_hover_text(detail[:300])
        return label
    if seg_type in {"rps", "dice", "shake", "anonymous", "contact", "location", "music", "redbag", "poke", "gift", "cardimage", "tts"}:
        return RText(f"[{seg_type}]", color=RColor.gray)
    return RText(f"[{seg_type}]", color=RColor.gray)


def _cq_message_to_rtext(message: str) -> RText:
    segments = _cq_parse_message(message)
    combined: RText | None = None
    for seg in segments:
        part = _cq_segment_to_rtext(seg)
        if part is None:
            continue
        combined = part if combined is None else combined + part
    return combined if combined is not None else _rtext_gray(str(message or ""))


def _handle_forward_event(server: ServerInterface, event: str, data: dict[str, Any]):
    # 仅处理与自己同组的事件
    if not _same_group(data.get("server_groups")):
        return
    src = str(data.get("server") or "?")
    # 不重复显示本服自己的上报
    if src == server_name:
        return

    # 构建可点击的服务器标签 [server]
    prefix = _rtext_gray("[") + _rtext_gray(src).set_click_event(RAction.suggest_command,
                                                                 f"/server {src}") + _rtext_gray("] ")

    if event == "mcdr.user_info":
        payload = _extract_user_info_payload(data) or {}
        is_user = bool(payload.get("is_user"))
        player = payload.get("player")
        content = str(payload.get("content") or payload.get("raw_content") or "")
        if is_user and player:
            # [server] <player> content
            p = _rtext_gray(f"<{player}> ").set_click_event(RAction.suggest_command, f"@ {player}")
            server.say(prefix + p + _rtext_gray(content))
            # 提及检测：扫描本服在线玩家集合，匹配 @Name 或 @ Name（精确到完整 MC ID，不误匹配前缀）
            try:
                if '@' in content and _LOCAL_PLAYERS:
                    import re
                    notified = set()
                    for name in list(_LOCAL_PLAYERS):
                        # 匹配 @Name 或 @ Name，后面不能再跟字母/数字/下划线，避免匹配到更长的ID前缀
                        pattern = re.compile(rf"@\s*{re.escape(name)}(?![A-Za-z0-9_])", re.IGNORECASE)
                        if pattern.search(content):
                            notified.add(name)
                    for name in notified:
                        server.execute(
                            f"execute at {name} run playsound minecraft:entity.arrow.hit_player player {name}")
            except Exception:
                pass

    elif event == "mcdr.server_startup":
        # [server] ON
        server.say(prefix + _rtext_gray("ON"))

    elif event == "mcdr.server_stop":
        # [server] OFF
        server.say(prefix + _rtext_gray("OFF"))

    elif event == "mcdr.player_joined":
        # [server] player joined
        player = str(data.get("player") or "?")
        p = _rtext_gray(player).set_click_event(RAction.suggest_command, f"@ {player}")
        server.say(prefix + p + _rtext_gray(" joined"))

    elif event == "mcdr.player_left":
        # [server] player left
        player = str(data.get("player") or "?")
        p = _rtext_gray(player).set_click_event(RAction.suggest_command, f"@ {player}")
        server.say(prefix + p + _rtext_gray(" left"))


def _handle_chat_message(server: ServerInterface, data: dict[str, Any]):
    # data: { level, message, user, avatar, group_id }
    level = str(data.get("level") or "NORMAL").upper()
    message = str(data.get("message") or "")
    user = str(data.get("user") or "")
    source = str(data.get("source") or "web").lower()
    gid = data.get("group_id")
    # NORMAL: 仅当该消息目标组与本服组有交集（实际上 gid 在某一组）才显示；ALERT: 全服显示
    if level != "ALERT":
        try:
            # gid 为空或不在本服组则忽略
            if not gid:
                return
        except Exception:
            return
    # 打印
    if level == "ALERT":
        # [ALERT] <user> message （红色粗体）
        t = RText("[ALERT] ", color=RColor.red, styles=RStyle.bold) + RText(f"<{user}> ", color=RColor.red,
                                                                            styles=RStyle.bold) + RText(message,
                                                                                                        color=RColor.red,
                                                                                                        styles=RStyle.bold)
        server.say(t)
    else:
        if source == "qq":
            prefix = "[QQ] "
        else:
            prefix = "[WEB] "
        content_rtext = _cq_message_to_rtext(message) if source == "qq" else _rtext_gray(message)
        t = _rtext_gray(prefix) + _rtext_gray(f"<{user}> ") + content_rtext
        server.say(t)


# ---- Plugin lifecycle ----

def on_load(server: ServerInterface, prev_module: Any):
    try:
        server.register_help_message("!!aspanel_link", "asPanel Server Link：WS 上报 & 组同步")
    except Exception:
        pass
    cfg = _read_env_config()
    try:
        server.logger.info(f"[asPanel] 插件加载 | WS={cfg.get('ws_url')}")
    except Exception:
        pass
    _get_sender(server)
    _send_event(server, "mcdr.plugin_loaded", {"plugin": PLUGIN_METADATA, "reload": prev_module is not None})


def on_unload(server: ServerInterface):
    _send_event(server, "mcdr.plugin_unloaded", {"plugin": PLUGIN_METADATA})
    try:
        global _SENDER
        if _SENDER is not None:
            _SENDER.stop(wait_seconds=0.5)
    except Exception:
        pass


# ---- General / User Info ----
def on_user_info(server: ServerInterface, info: Info):
    _send_event(server, "mcdr.user_info", {"info": _info_to_dict(info)})


# ---- Server lifecycle ----

def on_server_start_pre(server: ServerInterface):
    _send_event(server, "mcdr.server_start_pre", {"server": server_name})


def on_server_start(server: ServerInterface):
    _send_event(server, "mcdr.server_start", {"server": server_name})


def on_server_startup(server: ServerInterface):
    _send_event(server, "mcdr.server_startup", {"server": server_name})
    # 本服玩家列表：启动时清空
    try:
        _LOCAL_PLAYERS.clear()
    except Exception:
        pass


def on_server_stop(server: ServerInterface, server_return_code: int):
    _send_event(server, "mcdr.server_stop", {"server": server_name, "return_code": int(server_return_code)})
    # 本服玩家列表：停止时清空
    try:
        _LOCAL_PLAYERS.clear()
    except Exception:
        pass


# ---- MCDR lifecycle ----

def on_mcdr_start(server: ServerInterface):
    _send_event(server, "mcdr.mcdr_start", {"server": server_name})


def on_mcdr_stop(server: ServerInterface):
    _send_event(server, "mcdr.mcdr_stop", {"server": server_name})
    try:
        global _SENDER
        if _SENDER is not None:
            _SENDER.stop(wait_seconds=0.5)
    except Exception:
        pass


# ---- Player events ----

def on_player_joined(server: ServerInterface, player: str, info: Info):
    if _is_bot_joined(info):
        return
    _send_event(server, "mcdr.player_joined", {"player": str(player), "info": _info_to_dict(info)})
    try:
        _LOCAL_PLAYERS.add(str(player))
    except Exception:
        pass


def on_player_left(server: ServerInterface, player: str):
    if str(player) not in _LOCAL_PLAYERS:
        return
    _send_event(server, "mcdr.player_left", {"player": str(player)})
    try:
        _LOCAL_PLAYERS.discard(str(player))
    except Exception:
        pass<|MERGE_RESOLUTION|>--- conflicted
+++ resolved
@@ -390,7 +390,6 @@
     return result
 
 
-<<<<<<< HEAD
 def _normalize_media_url(url: Any) -> str:
     if not url:
         return ""
@@ -407,8 +406,6 @@
     return cleaned
 
 
-=======
->>>>>>> d0d68d69
 def _cq_segment_to_rtext(segment: dict[str, Any]) -> RText | None:
     seg_type = str(segment.get("type") or "")
     data = segment.get("data") or {}
@@ -422,10 +419,8 @@
             label.set_hover_text(f"点击复制 {raw}")
         return label
     if seg_type == "record":
-<<<<<<< HEAD
         label = RText("[语音]", color=RColor.gray)
         label.set_hover_text("暂不支持播放语音消息")
-=======
         url = str(data.get("url") or data.get("file") or "")
         label = RText("[语音]", color=RColor.aqua)
         if url:
@@ -433,7 +428,6 @@
             label.set_hover_text(f"点击播放 {url}")
         else:
             label.set_hover_text("语音内容缺失")
->>>>>>> d0d68d69
         return label
     if seg_type == "video":
         return RText("[短视频]", color=RColor.gray)
@@ -451,11 +445,8 @@
         label.set_hover_text(display)
         return label
     if seg_type == "share":
-<<<<<<< HEAD
         url = _normalize_media_url(data.get("url") or data.get("jumpUrl") or data.get("file"))
-=======
         url = str(data.get("url") or data.get("jumpUrl") or data.get("file") or "")
->>>>>>> d0d68d69
         title = str(data.get("title") or data.get("content") or url or "")
         label = RText("[链接]", color=RColor.aqua)
         if url:
@@ -463,11 +454,8 @@
         label.set_hover_text(title or "链接")
         return label
     if seg_type == "image":
-<<<<<<< HEAD
         url = _normalize_media_url(data.get("url") or data.get("file"))
-=======
         url = str(data.get("url") or data.get("file") or "")
->>>>>>> d0d68d69
         label = RText("[图片]", color=RColor.aqua)
         if url:
             label.set_click_event(RAction.open_url, url)
